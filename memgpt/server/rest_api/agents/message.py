import asyncio
import uuid
from datetime import datetime
from enum import Enum
from functools import partial
from typing import List, Optional, Union

from fastapi import APIRouter, Body, Depends, HTTPException, Query
from pydantic import BaseModel, Field
from starlette.responses import StreamingResponse

from memgpt.server.rest_api.auth_token import get_current_user
from memgpt.server.rest_api.interface import QueuingInterface, StreamingServerInterface
from memgpt.server.rest_api.utils import sse_async_generator
from memgpt.server.server import SyncServer

router = APIRouter()


class MessageRoleType(str, Enum):
    user = "user"
    system = "system"


class UserMessageRequest(BaseModel):
    message: str = Field(..., description="The message content to be processed by the agent.")
<<<<<<< HEAD
    stream_steps: bool = Field(
        default=False, description="Flag to determine if the response should be streamed. Set to True for streaming agent steps."
    )
    stream_tokens: bool = Field(
        default=False,
        description="Flag to determine if individual tokens should be streamed. Set to True for token streaming (requires stream = True).",
    )
=======
    name: str = Field(default="user", description="Name of the message request sender")
    stream: bool = Field(default=False, description="Flag to determine if the response should be streamed. Set to True for streaming.")
>>>>>>> 9e9ef745
    role: MessageRoleType = Field(default=MessageRoleType.user, description="Role of the message sender (either 'user' or 'system')")
    timestamp: Optional[datetime] = Field(
        None,
        description="Timestamp to tag the message with (in ISO format). If null, timestamp will be created server-side on receipt of message.",
    )

    # @validator("timestamp", pre=True, always=True)
    # def validate_timestamp(cls, value: Optional[datetime]) -> Optional[datetime]:
    #    if value is None:
    #        return value  # If the timestamp is None, just return None, implying default handling to set server-side

    #    if not isinstance(value, datetime):
    #        raise TypeError("Timestamp must be a datetime object with timezone information.")

    #    if value.tzinfo is None or value.tzinfo.utcoffset(value) is None:
    #        raise ValueError("Timestamp must be timezone-aware.")

    #    # Convert timestamp to UTC if it's not already in UTC
    #    if value.tzinfo.utcoffset(value) != timezone.utc.utcoffset(value):
    #        value = value.astimezone(timezone.utc)

    #    return value


class UserMessageResponse(BaseModel):
    messages: List[dict] = Field(..., description="List of messages generated by the agent in response to the received message.")


class GetAgentMessagesRequest(BaseModel):
    start: int = Field(..., description="Message index to start on (reverse chronological).")
    count: int = Field(..., description="How many messages to retrieve.")


class GetAgentMessagesCursorRequest(BaseModel):
    before: Optional[uuid.UUID] = Field(..., description="Message before which to retrieve the returned messages.")
    limit: int = Field(..., description="Maximum number of messages to retrieve.")


class GetAgentMessagesResponse(BaseModel):
    messages: list = Field(..., description="List of message objects.")


async def send_message_to_agent(
    server: SyncServer,
    agent_id: uuid.UUID,
    user_id: uuid.UUID,
    role: str,
    message: str,
    stream_steps: bool,
    stream_tokens: bool,
    chat_completion_mode: Optional[bool] = False,
) -> Union[StreamingResponse, UserMessageResponse]:
    """Split off into a separate function so that it can be imported in the /chat/completion proxy."""

    if role == "user" or role is None:
        message_func = server.user_message
    elif role == "system":
        message_func = server.system_message
    else:
        raise HTTPException(status_code=500, detail=f"Bad role {role}")

    if not stream_steps and stream_tokens:
        raise HTTPException(status_code=400, detail="stream_steps must be 'true' if stream_tokens is 'true'")

    # For streaming response
    try:

        # Get the generator object off of the agent's streaming interface
        # This will be attached to the POST SSE request used under-the-hood
        memgpt_agent = server._get_or_load_agent(user_id=user_id, agent_id=agent_id)
        streaming_interface = memgpt_agent.interface
        if not isinstance(streaming_interface, StreamingServerInterface):
            raise ValueError(f"Agent has wrong type of interface: {type(streaming_interface)}")

        # Enable token-streaming within the request if desired
        streaming_interface.streaming_mode = stream_tokens
        # "chatcompletion mode" does some remapping and ignores inner thoughts
        streaming_interface.streaming_chat_completion_mode = chat_completion_mode

        # Offload the synchronous message_func to a separate thread
        streaming_interface.stream_start()
        task = asyncio.create_task(asyncio.to_thread(message_func, user_id=user_id, agent_id=agent_id, message=message))

        if stream_steps:
            # return a stream
            return StreamingResponse(
                sse_async_generator(streaming_interface.get_generator()),
                media_type="text/event-stream",
            )
        else:
            # buffer the stream, then return the list
            generated_stream = []
            async for message in streaming_interface.get_generator():
                generated_stream.append(message)
                if "data" in message and message["data"] == "[DONE]":
                    break
            filtered_stream = [d for d in generated_stream if d not in ["[DONE_GEN]", "[DONE_STEP]", "[DONE]"]]
            return UserMessageResponse(messages=filtered_stream)

    except HTTPException:
        raise
    except Exception as e:
        print(e)
        import traceback

        traceback.print_exc()
        raise HTTPException(status_code=500, detail=f"{e}")


def setup_agents_message_router(server: SyncServer, interface: QueuingInterface, password: str):
    get_current_user_with_server = partial(partial(get_current_user, server), password)

    @router.get("/agents/{agent_id}/messages", tags=["agents"], response_model=GetAgentMessagesResponse)
    def get_agent_messages(
        agent_id: uuid.UUID,
        start: int = Query(..., description="Message index to start on (reverse chronological)."),
        count: int = Query(..., description="How many messages to retrieve."),
        user_id: uuid.UUID = Depends(get_current_user_with_server),
    ):
        """
        Retrieve the in-context messages of a specific agent. Paginated, provide start and count to iterate.
        """
        # Validate with the Pydantic model (optional)
        request = GetAgentMessagesRequest(agent_id=agent_id, start=start, count=count)
        # agent_id = uuid.UUID(request.agent_id) if request.agent_id else None

        interface.clear()
        messages = server.get_agent_messages(user_id=user_id, agent_id=agent_id, start=request.start, count=request.count)
        return GetAgentMessagesResponse(messages=messages)

    @router.get("/agents/{agent_id}/messages-cursor", tags=["agents"], response_model=GetAgentMessagesResponse)
    def get_agent_messages_cursor(
        agent_id: uuid.UUID,
        before: Optional[uuid.UUID] = Query(None, description="Message before which to retrieve the returned messages."),
        limit: int = Query(10, description="Maximum number of messages to retrieve."),
        user_id: uuid.UUID = Depends(get_current_user_with_server),
    ):
        """
        Retrieve the in-context messages of a specific agent. Paginated, provide start and count to iterate.
        """
        # Validate with the Pydantic model (optional)
        request = GetAgentMessagesCursorRequest(agent_id=agent_id, before=before, limit=limit)

        interface.clear()
        [_, messages] = server.get_agent_recall_cursor(
            user_id=user_id, agent_id=agent_id, before=request.before, limit=request.limit, reverse=True
        )
        # print("====> messages-cursor DEBUG")
        # for i, msg in enumerate(messages):
        # print(f"message {i+1}/{len(messages)}")
        # print(f"UTC created-at: {msg.created_at.strftime('%Y-%m-%dT%H:%M:%S.%f')[:-3] + 'Z'}")
        # print(f"ISO format string: {msg['created_at']}")
        # print(msg)
        return GetAgentMessagesResponse(messages=messages)

    @router.post("/agents/{agent_id}/messages", tags=["agents"], response_model=UserMessageResponse)
    async def send_message(
        # background_tasks: BackgroundTasks,
        agent_id: uuid.UUID,
        request: UserMessageRequest = Body(...),
        user_id: uuid.UUID = Depends(get_current_user_with_server),
    ):
        """
        Process a user message and return the agent's response.

        This endpoint accepts a message from a user and processes it through the agent.
        It can optionally stream the response if 'stream' is set to True.
        """
        return await send_message_to_agent(
            server=server,
            agent_id=agent_id,
            user_id=user_id,
            role=request.role,
            message=request.message,
            stream_steps=request.stream_steps,
            stream_tokens=request.stream_tokens,
        )

    return router<|MERGE_RESOLUTION|>--- conflicted
+++ resolved
@@ -24,7 +24,8 @@
 
 class UserMessageRequest(BaseModel):
     message: str = Field(..., description="The message content to be processed by the agent.")
-<<<<<<< HEAD
+    name: Optional[str] = Field(default=None, description="Name of the message request sender")
+    role: MessageRoleType = Field(default=MessageRoleType.user, description="Role of the message sender (either 'user' or 'system')")
     stream_steps: bool = Field(
         default=False, description="Flag to determine if the response should be streamed. Set to True for streaming agent steps."
     )
@@ -32,11 +33,6 @@
         default=False,
         description="Flag to determine if individual tokens should be streamed. Set to True for token streaming (requires stream = True).",
     )
-=======
-    name: str = Field(default="user", description="Name of the message request sender")
-    stream: bool = Field(default=False, description="Flag to determine if the response should be streamed. Set to True for streaming.")
->>>>>>> 9e9ef745
-    role: MessageRoleType = Field(default=MessageRoleType.user, description="Role of the message sender (either 'user' or 'system')")
     timestamp: Optional[datetime] = Field(
         None,
         description="Timestamp to tag the message with (in ISO format). If null, timestamp will be created server-side on receipt of message.",
